### General
# in debug_mode no agent directories will be created and no models will be saved
# further no wandb logging and fake (simulated) multiprocessing for traceback
debug_mode: false
# number of parallel environments
n_envs: 16
# gpu yes or no
no_gpu: false

### Training Monitoring
monitoring:
  # weights and biases logging
  use_wandb: true
  # save evaluation stats during training in log file
  eval_log: false

### General Training
# navigation task mode, chose from "random" or "staged"
task_mode: "dynamic_map_staged"
# number of simulation timesteps
n_timesteps: 20000000
max_num_moves_per_eps: 200

goal_radius: 0.5


callbacks:
  ### Periodic Eval
  periodic_eval:
    # max number of steps per episode
    max_num_moves_per_eps: 300
    # number of evaluation episodes
    n_eval_episodes: 100
    # evaluation frequency, evaluation after every n_envs * eval_freq timesteps
    eval_freq: 20000

  ### Training Curriculum
  # threshold metric to be considered during evaluation
  # can be either "succ" (success rate) or "rew" (reward)
  training_curriculum:
    # file for the robot's learning curriculum
    training_curriculum_file: "dm_random.yaml"
    curr_stage: 1
    threshold_type: "succ"
    upper_threshold: 0.9
    lower_threshold: 0.5

  ### Stop Training on Threshold
  # stops training when last stage reached and threshold satisfied
  stop_training:
    threshold_type: "succ"
    threshold: 0.95

### Agent Specs: Training Hyperparameter and Network Architecture
rl_agent:
  # name of architecture defined in the Policy factory
<<<<<<< HEAD
  architecture_name: "AGENT_33"
=======
  architecture_name: "AGENT_48"
>>>>>>> 716e2301
  # path to latest checkpoint; if provided the training will be resumed from that checkpoint
  resume: null # "jackal_AGENT_25_RobotSpecificEncoder_2023_01_21__03_01"
  frame_stacking:
    enabled: true
<<<<<<< HEAD
    stack_size: 12
  reward_fnc: "rule_10"
=======
    stack_size: 16
  reward_fnc: "rule_09"
>>>>>>> 716e2301
  discrete_action_space: false
  normalize: false
  ppo:
    batch_size: 16000
    gamma: 0.99
    n_steps: 1200
    ent_coef: 0.005
    learning_rate: 0.0003
    vf_coef: 0.22
    max_grad_norm: 0.5
    gae_lambda: 0.95
    m_batch_size: 20
    n_epochs: 3
    clip_range: 0.22<|MERGE_RESOLUTION|>--- conflicted
+++ resolved
@@ -54,22 +54,13 @@
 ### Agent Specs: Training Hyperparameter and Network Architecture
 rl_agent:
   # name of architecture defined in the Policy factory
-<<<<<<< HEAD
   architecture_name: "AGENT_33"
-=======
-  architecture_name: "AGENT_48"
->>>>>>> 716e2301
   # path to latest checkpoint; if provided the training will be resumed from that checkpoint
   resume: null # "jackal_AGENT_25_RobotSpecificEncoder_2023_01_21__03_01"
   frame_stacking:
     enabled: true
-<<<<<<< HEAD
     stack_size: 12
   reward_fnc: "rule_10"
-=======
-    stack_size: 16
-  reward_fnc: "rule_09"
->>>>>>> 716e2301
   discrete_action_space: false
   normalize: false
   ppo:
