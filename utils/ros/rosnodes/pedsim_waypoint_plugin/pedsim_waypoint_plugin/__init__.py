from .plugins.spinny import main # noqa
from .plugins.passthrough import main # noqa
<<<<<<< HEAD
from .plugins.pysocial2 import main # noqa
=======
from .plugins.deepsocialforce import main # noqa
>>>>>>> 1b676884
<|MERGE_RESOLUTION|>--- conflicted
+++ resolved
@@ -1,7 +1,4 @@
 from .plugins.spinny import main # noqa
 from .plugins.passthrough import main # noqa
-<<<<<<< HEAD
 from .plugins.pysocial2 import main # noqa
-=======
-from .plugins.deepsocialforce import main # noqa
->>>>>>> 1b676884
+from .plugins.deepsocialforce import main # noqa