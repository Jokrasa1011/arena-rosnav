--- conflicted
+++ resolved
@@ -3,28 +3,21 @@
   <arg name="num_envs" default="1" />
   <arg name="ns_prefix" default="sim" />
   <arg name="model"/>
-<<<<<<< HEAD
   <arg name="SIMULATOR" />
   <!-- unity specific -->
   <arg name="time_scale" default="1" />
   <arg name="headless" default="true" />
-=======
   <arg name="entity_manager" default="crowdsim"/>
   <arg name="world_file" default=""/>
   <arg name="sfm" default=""/>
->>>>>>> a211deec
 
   <include file="$(find arena_bringup)/launch/training/single_env_training.launch">
     <arg name="ns" value="$(arg ns_prefix)_$(arg num_envs)" />
     <arg name="model" value="$(arg model)" />
-<<<<<<< HEAD
     <arg name="SIMULATOR" value="$(arg SIMULATOR)" />
     <arg name="env_num" value="$(arg num_envs)" />
     <arg name="time_scale" value="$(arg time_scale)" />
     <arg name="headless" value="$(arg headless)" />
-=======
-    
->>>>>>> a211deec
   </include>
 
   <include file="$(find arena_bringup)/launch/training/start_envs.launch" if="$(eval arg('num_envs') > 1)">
