--- conflicted
+++ resolved
@@ -35,14 +35,8 @@
       <remap from="/reset_end" to="/$(arg ns)/reset_end" />
       <remap from="/reset_start" to="/$(arg ns)/reset_start" />
 
-<<<<<<< HEAD
       <include file="$(find pedsim_ros)/launch/pedsim.launch" if="$(eval arg('entity_manager')=='pedsim')">
         <arg name="scene_file" value="$(find arena_simulation_setup)/worlds/$(arg world_file)/worlds/$(arg world_file).world"/>
-=======
-      <include file="$(find arena_bringup)/launch/utils/entity_manager.launch">
-        <arg name="world_file" value="$(arg world_file)"/>
-        <arg name="sfm" value="$(arg sfm)" />
->>>>>>> da2b01cf
       </include>
     </group>
     
