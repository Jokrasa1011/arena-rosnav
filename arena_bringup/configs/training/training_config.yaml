### General
# in debug_mode no agent directories will be created and no models will be saved
# further no wandb logging and fake (simulated) multiprocessing for traceback
debug_mode: true
# number of parallel environments
n_envs: 1
# gpu yes or no
no_gpu: false

### General Training
tm_robots: "random"
tm_obstacles: "random"
tm_modules: "staged"

# number of simulation timesteps
<<<<<<< HEAD
n_timesteps: 4000000
max_num_moves_per_eps: 500
=======
n_timesteps: 40000000
max_num_moves_per_eps: 50
>>>>>>> a211deec
goal_radius: 0.25
safety_distance: 0.5

### Training Monitoring
monitoring:
  cmd_line_logging:
    # display training metrics
    training_metrics:
      enabled: true
    # display episode statistics (avg. success rate, reward, eps length..)
    episode_statistics:
      enabled: true
      last_n_eps: 25
  # weights and biases logging
  use_wandb: false
  # save evaluation stats during training in log file
  eval_log: false

callbacks:
  ### Periodic Eval
  periodic_eval:
    # max number of steps per episode
    max_num_moves_per_eps: 1250
    # number of evaluation episodes
    n_eval_episodes: 50
    # evaluation frequency, evaluation after every n_envs * eval_freq timesteps
    eval_freq: 10000

  ### Training Curriculum
  # threshold metric to be considered during evaluation
  # can be either "succ" (success rate) or "rew" (reward)
  training_curriculum:
    # file for the robot's learning curriculum
    training_curriculum_file: "semantic.yaml"
    curr_stage: 5
    threshold_type: "succ"
    upper_threshold: 0.90
    lower_threshold: 0.65

  ### Stop Training on Threshold
  # stops training when last stage reached and threshold satisfied
  stop_training:
    threshold_type: "succ"
    threshold: 0.98

### Agent Specs: Training Hyperparameter and Network Architecture
rl_agent:
  # name of architecture defined in the Policy factory
<<<<<<< HEAD
  architecture_name: "ArenaUnityResNet_1"
=======
  architecture_name: "RosnavResNet_5_norm"
>>>>>>> a211deec
  # path to latest checkpoint; if provided the training will be resumed from that checkpoint
  resume: null # "jackal_AGENT_25_RobotSpecificEncoder_2023_01_21__03_01"
  checkpoint: "best_model" # gonna be ignored if resume is not null

  frame_stacking:
    enabled: false
    stack_size: 6

<<<<<<< HEAD
  reward_fnc: "unity_default"
  # whether unity collider-based or laser-based safety distance is used
  # if true, reward_fnc must include ped_safe_dist and obs_safe_dist
  distinguished_safe_dist: true
=======
  reward_fnc: "base_semantic"
  reward_fnc_kwargs: 
    placeholder: 0 # placeholder kwarg
  
  # subgoal mode: if true, the agent follows the subgoal given by the spcial horizon planner
  # if false, the agent follows the global goal
  # (intermediate planner params are located in robot-specific simulation setup directory)
  subgoal_mode: false
>>>>>>> a211deec

  normalize:
    enabled: true
    settings:
      norm_obs: true
      norm_reward: false # Whether to normalize rewards or not
      clip_obs: 30.0 # Max absolute value for observation
      clip_reward: 20.0 # Max value absolute for discounted reward
      gamma: 0.99 # discount factor

  laser:
    full_range_laser: false # additional laser covering 360° covering blind spots -> additional collision check
    reduce_num_beams:
      enabled: false
      num_beams: 200
  
  rgbd:
    enabled: true

  action_space:
    discrete: true
    custom_discretization: # only used if discrete is true, otherwise ignored
      enabled: true
      # number of buckets for each action dimension
      # (only non-holonomic robots with 2D action space supported)
      buckets_linear_vel: 8
      buckets_angular_vel: 11

  lr_schedule:
    # learning rate schedule
    enabled: true
    type: "linear"
    settings:
      initial_value: 0.001
      final_value: 0.0001

  ppo:
    batch_size: 20480
    gamma: 0.99
    n_steps: 1200
    ent_coef: 0.005
    learning_rate: 0.0003
    vf_coef: 0.22
    max_grad_norm: 0.5
    gae_lambda: 0.95
    m_batch_size: 512
    n_epochs: 3
    clip_range: 0.25<|MERGE_RESOLUTION|>--- conflicted
+++ resolved
@@ -13,13 +13,8 @@
 tm_modules: "staged"
 
 # number of simulation timesteps
-<<<<<<< HEAD
 n_timesteps: 4000000
 max_num_moves_per_eps: 500
-=======
-n_timesteps: 40000000
-max_num_moves_per_eps: 50
->>>>>>> a211deec
 goal_radius: 0.25
 safety_distance: 0.5
 
@@ -68,11 +63,7 @@
 ### Agent Specs: Training Hyperparameter and Network Architecture
 rl_agent:
   # name of architecture defined in the Policy factory
-<<<<<<< HEAD
   architecture_name: "ArenaUnityResNet_1"
-=======
-  architecture_name: "RosnavResNet_5_norm"
->>>>>>> a211deec
   # path to latest checkpoint; if provided the training will be resumed from that checkpoint
   resume: null # "jackal_AGENT_25_RobotSpecificEncoder_2023_01_21__03_01"
   checkpoint: "best_model" # gonna be ignored if resume is not null
@@ -81,13 +72,10 @@
     enabled: false
     stack_size: 6
 
-<<<<<<< HEAD
   reward_fnc: "unity_default"
   # whether unity collider-based or laser-based safety distance is used
   # if true, reward_fnc must include ped_safe_dist and obs_safe_dist
   distinguished_safe_dist: true
-=======
-  reward_fnc: "base_semantic"
   reward_fnc_kwargs: 
     placeholder: 0 # placeholder kwarg
   
@@ -95,7 +83,6 @@
   # if false, the agent follows the global goal
   # (intermediate planner params are located in robot-specific simulation setup directory)
   subgoal_mode: false
->>>>>>> a211deec
 
   normalize:
     enabled: true
