#! /usr/bin/env python3

import os
from rospkg import RosPack
import rospy
from std_msgs.msg import Int16, Empty as EmptyMsg
from std_srvs.srv import Empty, EmptyRequest, EmptyResponse
from task_generator.simulators.base_simulator import BaseSimulator
from task_generator.tasks.base_task import BaseTask

from task_generator.utils import ModelLoader, Utils
from task_generator.constants import Constants

from task_generator.tasks.utils import get_predefined_task
from task_generator.simulators.simulator_factory import SimulatorFactory
from task_generator.simulators.gazebo_simulator import GazeboSimulator  # noqa
from task_generator.simulators.flatland_simulator import FlatlandSimulator  # noqa


class TaskGenerator:
    """
    Task Generator Node
    Will initialize and reset all tasks. The task to use is read from the `/task_mode` param.
    """

    _namespace: str

    _pub_scenario_reset: rospy.Publisher
    _pub_scenario_finished: rospy.Publisher

    _env_wrapper: BaseSimulator

    _start_time: float
    _task: BaseTask

    _number_of_resets: int
    _desired_resets: int

    def __init__(self) -> None:

<<<<<<< HEAD
        self._namespace = "/"

        # Params
        self.task_mode: Constants.TaskMode = Constants.TaskMode(
            rospy.get_param(os.path.join(self._namespace, "task_mode")))
        self.social_mode: Constants.SocialMode = Constants.SocialMode(
            rospy.get_param(os.path.join(self._namespace, "social_mode"), "pedsim"))
        self.auto_reset: bool = bool(rospy.get_param("~auto_reset", True))

        # Publishers
        self._pub_scenario_reset = rospy.Publisher(
            "scenario_reset", Int16, queue_size=1)
        self._pub_scenario_finished = rospy.Publisher(
            'scenario_finished', EmptyMsg, queue_size=10)
=======
        ## Publishers
        self.pub_scenario_reset = rospy.Publisher("scenario_reset", Int16, queue_size=1)
        self.pub_scenario_finished = rospy.Publisher(
            "scenario_finished", EmptyMsg, queue_size=10
        )

        ## Services
        rospy.Service("reset_task", Empty, self.reset_task_srv_callback)
>>>>>>> 286538a3

        # Services
        rospy.Service("reset_task", Empty, self._reset_task_srv_callback)

        # Vars
        self._env_wrapper = SimulatorFactory.instantiate(
            Utils.get_simulator())("")

        rospy.loginfo(f"Launching task mode: {self.task_mode}")

        # Loaders
        robot_loader = ModelLoader(os.path.join(
            RosPack().get_path("arena-simulation-setup"), "robot"))

        self._start_time = rospy.get_time()
        self._task = get_predefined_task(
            namespace="", mode=self.task_mode, simulator=self._env_wrapper, social_mode=self.social_mode, robot_loader=robot_loader)
        rospy.set_param("/robot_names", self._task.robot_names)

        self._number_of_resets = 0
        self._desired_resets = int(str(rospy.get_param("desired_resets", 2)))

        self.srv_start_model_visualization = rospy.ServiceProxy(
<<<<<<< HEAD
            "start_model_visualization", Empty)
=======
            "start_model_visualization", Empty
        )
>>>>>>> 286538a3
        self.srv_start_model_visualization(EmptyRequest())

        # rospy.sleep(5)

        self.reset_task(first_map=True)

        rospy.sleep(2)

        try:
            rospy.set_param("task_generator_setup_finished", True)
            self.srv_setup_finished = rospy.ServiceProxy(
<<<<<<< HEAD
                "task_generator_setup_finished", Empty)
=======
                "task_generator_setup_finished", Empty
            )
>>>>>>> 286538a3
            self.srv_setup_finished(EmptyRequest())
        except:
            pass

        self._number_of_resets = 0

        # The second reset below caused bugs and did not help according to my testing
        # self.reset_task()
        # self.reset_task(first_map=True)

        # Timers
        rospy.Timer(rospy.Duration(nsecs=int(0.5e9)), self._check_task_status)

<<<<<<< HEAD
    def reset_task(self):
        self._start_time = rospy.get_time()
=======
    def reset_task(self, first_map=False):
        self.start_time = rospy.get_time()
>>>>>>> 286538a3

        self._env_wrapper.before_reset_task()

<<<<<<< HEAD
        rospy.loginfo("resetting")
=======
        is_end = self.task.reset(first_map=first_map)
>>>>>>> 286538a3

        is_end = self._task.reset()

        self._pub_scenario_reset.publish(self._number_of_resets)
        self._send_end_message_on_end(is_end)

        self._env_wrapper.after_reset_task()

        rospy.loginfo("=============")
        rospy.loginfo("Task Reseted!")
        rospy.loginfo("=============")

        self._number_of_resets += 1

    def _check_task_status(self, *args, **kwargs):
        if self._task.is_done:
            self.reset_task()

    def _reset_task_srv_callback(self, req: Empty):
        rospy.logdebug("Task Generator received task-reset request!")

        self.reset_task()

        return EmptyResponse()

<<<<<<< HEAD
    def _send_end_message_on_end(self, is_end: bool):
        if (
            (not is_end and self.task_mode == Constants.TaskMode.SCENARIO)
            or (self.task_mode != Constants.TaskMode.SCENARIO and self._number_of_resets < self._desired_resets)
=======
    def _send_end_message_on_end(self, is_end):
        if (not is_end and self.task_mode == TaskMode.SCENARIO) or (
            self.task_mode != TaskMode.SCENARIO
            and self.number_of_resets < self.desired_resets
>>>>>>> 286538a3
        ):
            return

        rospy.loginfo("Shutting down. All tasks completed")

        # Send Task finished to Backend
        if rospy.get_param(os.path.join(self._namespace, "is_webapp_docker"), False):
            while self._pub_scenario_finished.get_num_connections() <= 0:
                pass

            self._pub_scenario_finished.publish(EmptyMsg())

        rospy.signal_shutdown("Finished all episodes of the current scenario")


if __name__ == "__main__":
    rospy.init_node("task_generator")

    task_generator = TaskGenerator()

    rospy.spin()<|MERGE_RESOLUTION|>--- conflicted
+++ resolved
@@ -38,7 +38,6 @@
 
     def __init__(self) -> None:
 
-<<<<<<< HEAD
         self._namespace = "/"
 
         # Params
@@ -53,16 +52,6 @@
             "scenario_reset", Int16, queue_size=1)
         self._pub_scenario_finished = rospy.Publisher(
             'scenario_finished', EmptyMsg, queue_size=10)
-=======
-        ## Publishers
-        self.pub_scenario_reset = rospy.Publisher("scenario_reset", Int16, queue_size=1)
-        self.pub_scenario_finished = rospy.Publisher(
-            "scenario_finished", EmptyMsg, queue_size=10
-        )
-
-        ## Services
-        rospy.Service("reset_task", Empty, self.reset_task_srv_callback)
->>>>>>> 286538a3
 
         # Services
         rospy.Service("reset_task", Empty, self._reset_task_srv_callback)
@@ -86,12 +75,8 @@
         self._desired_resets = int(str(rospy.get_param("desired_resets", 2)))
 
         self.srv_start_model_visualization = rospy.ServiceProxy(
-<<<<<<< HEAD
-            "start_model_visualization", Empty)
-=======
             "start_model_visualization", Empty
         )
->>>>>>> 286538a3
         self.srv_start_model_visualization(EmptyRequest())
 
         # rospy.sleep(5)
@@ -103,12 +88,8 @@
         try:
             rospy.set_param("task_generator_setup_finished", True)
             self.srv_setup_finished = rospy.ServiceProxy(
-<<<<<<< HEAD
-                "task_generator_setup_finished", Empty)
-=======
                 "task_generator_setup_finished", Empty
             )
->>>>>>> 286538a3
             self.srv_setup_finished(EmptyRequest())
         except:
             pass
@@ -117,26 +98,16 @@
 
         # The second reset below caused bugs and did not help according to my testing
         # self.reset_task()
-        # self.reset_task(first_map=True)
 
         # Timers
         rospy.Timer(rospy.Duration(nsecs=int(0.5e9)), self._check_task_status)
 
-<<<<<<< HEAD
-    def reset_task(self):
+    def reset_task(self, **kwargs):
         self._start_time = rospy.get_time()
-=======
-    def reset_task(self, first_map=False):
-        self.start_time = rospy.get_time()
->>>>>>> 286538a3
 
         self._env_wrapper.before_reset_task()
 
-<<<<<<< HEAD
         rospy.loginfo("resetting")
-=======
-        is_end = self.task.reset(first_map=first_map)
->>>>>>> 286538a3
 
         is_end = self._task.reset()
 
@@ -162,17 +133,10 @@
 
         return EmptyResponse()
 
-<<<<<<< HEAD
     def _send_end_message_on_end(self, is_end: bool):
         if (
             (not is_end and self.task_mode == Constants.TaskMode.SCENARIO)
             or (self.task_mode != Constants.TaskMode.SCENARIO and self._number_of_resets < self._desired_resets)
-=======
-    def _send_end_message_on_end(self, is_end):
-        if (not is_end and self.task_mode == TaskMode.SCENARIO) or (
-            self.task_mode != TaskMode.SCENARIO
-            and self.number_of_resets < self.desired_resets
->>>>>>> 286538a3
         ):
             return
 
