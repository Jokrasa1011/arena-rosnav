--- conflicted
+++ resolved
@@ -1,10 +1,5 @@
 import dataclasses
 import functools
-<<<<<<< HEAD
-from typing import List
-
-import pedsim_msgs.msg as pedsim_msgs
-=======
 import math
 import time
 
@@ -13,17 +8,11 @@
 
 import pedsim_msgs.msg as pedsim_msgs
 import geometry_msgs.msg as geometry_msgs
->>>>>>> 324863cc
 import pedsim_srvs.srv as pedsim_srvs
-import rospy
 import std_srvs.srv as std_srvs
-<<<<<<< HEAD
-from geometry_msgs.msg import Point, Pose, Quaternion
-=======
 
 import functools
 
->>>>>>> 324863cc
 from task_generator.constants import Constants, Pedsim
 from task_generator.manager.entity_manager.entity_manager import EntityManager
 from task_generator.manager.entity_manager.utils import (
@@ -38,18 +27,14 @@
     DynamicObstacle,
     Model,
     ModelType,
-    Namespace,
     Obstacle,
     PositionOrientation,
     Robot,
 )
 from task_generator.simulators.flatland_simulator import FlatlandSimulator
-<<<<<<< HEAD
-=======
 
 from typing import Callable, List
 
->>>>>>> 324863cc
 from task_generator.simulators.gazebo_simulator import GazeboSimulator
 from task_generator.utils import rosparam_get
 
@@ -173,88 +158,52 @@
 
         self._known_obstacles = KnownObstacles()
 
-        rospy.wait_for_service(self._namespace(self.SERVICE_SPAWN_PEDS), timeout=T)
-        rospy.wait_for_service(self._namespace(self.SERVICE_RESPAWN_PEDS), timeout=T)
-        rospy.wait_for_service(self._namespace(self.SERVICE_RESET_ALL_PEDS), timeout=T)
-        rospy.wait_for_service(self._namespace(self.SERVICE_REMOVE_ALL_PEDS), timeout=T)
-
-        rospy.wait_for_service(self._namespace(self.SERVICE_ADD_WALLS), timeout=T)
-        rospy.wait_for_service(self._namespace(self.SERVICE_CLEAR_WALLS), timeout=T)
-
-        rospy.wait_for_service(self._namespace(self.SERVICE_SPAWN_OBSTACLES), timeout=T)
-        rospy.wait_for_service(
-            self._namespace(self.SERVICE_RESPAWN_OBSTACLES), timeout=T
-        )
-        rospy.wait_for_service(
-            self._namespace(self.SERVICE_REMOVE_ALL_OBSTACLES), timeout=T
-        )
-
-        rospy.wait_for_service(self._namespace(self.SERVICE_REGISTER_ROBOT), timeout=T)
+        rospy.wait_for_service(self._namespace(
+            self.SERVICE_SPAWN_PEDS), timeout=T)
+        rospy.wait_for_service(self._namespace(
+            self.SERVICE_RESPAWN_PEDS), timeout=T)
+        rospy.wait_for_service(self._namespace(
+            self.SERVICE_RESET_ALL_PEDS), timeout=T)
+        rospy.wait_for_service(self._namespace(
+            self.SERVICE_REMOVE_ALL_PEDS), timeout=T)
+
+        rospy.wait_for_service(self._namespace(
+            self.SERVICE_ADD_WALLS), timeout=T)
+        rospy.wait_for_service(self._namespace(
+            self.SERVICE_CLEAR_WALLS), timeout=T)
+
+        rospy.wait_for_service(self._namespace(
+            self.SERVICE_SPAWN_OBSTACLES), timeout=T)
+        rospy.wait_for_service(self._namespace(
+            self.SERVICE_RESPAWN_OBSTACLES), timeout=T)
+        rospy.wait_for_service(self._namespace(
+            self.SERVICE_REMOVE_ALL_OBSTACLES), timeout=T)
+
+        rospy.wait_for_service(self._namespace(
+            self.SERVICE_REGISTER_ROBOT), timeout=T)
 
         self._spawn_peds_srv = rospy.ServiceProxy(
-            self._namespace(self.SERVICE_SPAWN_PEDS),
-            pedsim_srvs.SpawnPeds,
-            persistent=True,
-        )
+            self._namespace(self.SERVICE_SPAWN_PEDS), pedsim_srvs.SpawnPeds, persistent=True)
         self._respawn_peds_srv = rospy.ServiceProxy(
-            self._namespace(self.SERVICE_RESPAWN_PEDS),
-            pedsim_srvs.SpawnPeds,
-            persistent=True,
-        )
+            self._namespace(self.SERVICE_RESPAWN_PEDS), pedsim_srvs.SpawnPeds, persistent=True)
         self._remove_peds_srv = rospy.ServiceProxy(
-            self._namespace(self.SERVICE_REMOVE_ALL_PEDS),
-            std_srvs.SetBool,
-            persistent=True,
-        )
+            self._namespace(self.SERVICE_REMOVE_ALL_PEDS), std_srvs.SetBool, persistent=True)
         self._reset_peds_srv = rospy.ServiceProxy(
-            self._namespace(self.SERVICE_RESET_ALL_PEDS),
-            std_srvs.Trigger,
-            persistent=True,
-        )
+            self._namespace(self.SERVICE_RESET_ALL_PEDS), std_srvs.Trigger, persistent=True)
 
         self._spawn_obstacles_srv = rospy.ServiceProxy(
-            self._namespace(self.SERVICE_SPAWN_OBSTACLES),
-            pedsim_srvs.SpawnObstacles,
-            persistent=True,
-        )
+            self._namespace(self.SERVICE_SPAWN_OBSTACLES), pedsim_srvs.SpawnObstacles, persistent=True)
         self._respawn_obstacles_srv = rospy.ServiceProxy(
-            self._namespace(self.SERVICE_RESPAWN_OBSTACLES),
-            pedsim_srvs.SpawnObstacles,
-            persistent=True,
-        )
+            self._namespace(self.SERVICE_RESPAWN_OBSTACLES), pedsim_srvs.SpawnObstacles, persistent=True)
         self._remove_obstacles_srv = rospy.ServiceProxy(
-            self._namespace(self.SERVICE_REMOVE_ALL_OBSTACLES),
-            std_srvs.Trigger,
-            persistent=True,
-        )
+            self._namespace(self.SERVICE_REMOVE_ALL_OBSTACLES), std_srvs.Trigger, persistent=True)
 
         self._add_walls_srv = rospy.ServiceProxy(
-            self._namespace(self.SERVICE_ADD_WALLS),
-            pedsim_srvs.SpawnWalls,
-            persistent=True,
-        )
+            self._namespace(self.SERVICE_ADD_WALLS), pedsim_srvs.SpawnWalls, persistent=True)
         self._clear_walls_srv = rospy.ServiceProxy(
-            self._namespace(self.SERVICE_CLEAR_WALLS), std_srvs.Trigger, persistent=True
-        )
+            self._namespace(self.SERVICE_CLEAR_WALLS), std_srvs.Trigger, persistent=True)
 
         self._register_robot_srv = rospy.ServiceProxy(
-<<<<<<< HEAD
-            self._namespace(self.SERVICE_REGISTER_ROBOT),
-            pedsim_srvs.RegisterRobot,
-            persistent=True,
-        )
-
-        rospy.Subscriber(
-            self._namespace(self.TOPIC_SIMULATED_OBSTACLES),
-            pedsim_msgs.Obstacles,
-            self._obstacle_callback,
-        )
-        rospy.Subscriber(
-            self._namespace(self.TOPIC_SIMULATED_PEDS),
-            pedsim_msgs.AgentStates,
-            self._ped_callback,
-        )
-=======
             self._namespace(self.SERVICE_REGISTER_ROBOT), pedsim_srvs.RegisterRobot, persistent=True)
 
         self._pause_simulation_srv = rospy.ServiceProxy(self._namespace(self.SERVICE_PAUSE_SIMULATION), std_srvs.Empty, persistent=True)
@@ -267,7 +216,6 @@
                         pedsim_msgs.AgentStates, self._ped_callback)
         rospy.Subscriber("/pedsim_simulator/simulated_walls",
                         pedsim_msgs.Walls, self._walls_callback)
->>>>>>> 324863cc
 
         # temp
         def gen_JAIL_POS(steps: int, x: int = 1, y: int = 0):
@@ -316,6 +264,7 @@
         return
 
     def spawn_obstacles(self, obstacles):
+
         srv = pedsim_srvs.SpawnObstaclesRequest()
         srv.obstacles = []
 
@@ -327,18 +276,12 @@
             msg.name = obstacle.name
 
             # TODO create a global helper function for this kind of use case
-<<<<<<< HEAD
-            msg.pose = Pose(
-                position=Point(x=obstacle.position[0], y=obstacle.position[1], z=0),
-                orientation=Quaternion(x=0, y=0, z=obstacle.position[2], w=1),
-            )
-=======
             msg.pose = self.pos_to_pose(obstacle.position)
->>>>>>> 324863cc
-
-            interaction_radius: float = obstacle.extra.get("interaction_radius", 0.0)
-
-            self.agent_topic_str += f",{obstacle.name}/0"
+
+            interaction_radius: float = obstacle.extra.get(
+                "interaction_radius", 0.0)
+
+            self.agent_topic_str += f',{obstacle.name}/0'
 
             msg.type = obstacle.extra.get("type", "")
             msg.interaction_radius = interaction_radius
@@ -351,8 +294,7 @@
             if known is not None:
                 if known.obstacle.name != obstacle.name:
                     raise RuntimeError(
-                        f"new model name {obstacle.name} does not match model name {known.obstacle.name} of known obstacle {obstacle.name} (did you forget to call remove_obstacles?)"
-                    )
+                        f"new model name {obstacle.name} does not match model name {known.obstacle.name} of known obstacle {obstacle.name} (did you forget to call remove_obstacles?)")
 
                 known.layer = ObstacleLayer.INUSE
 
@@ -361,11 +303,7 @@
                     name=msg.name,
                     obstacle=obstacle,
                     pedsim_spawned=False,
-<<<<<<< HEAD
-                    used=True,
-=======
                     layer=ObstacleLayer.INUSE
->>>>>>> 324863cc
                 )
 
         if not self._respawn_obstacles_srv.call(srv).success:
@@ -377,8 +315,9 @@
         return
 
     def spawn_dynamic_obstacles(self, obstacles):
+
         srv = pedsim_srvs.SpawnPedsRequest()
-        srv.peds = []
+        srv.peds = [] 
 
         self.agent_topic_str = ""
 
@@ -389,7 +328,7 @@
 
             msg.pos = geometry_msgs.Point(*obstacle.position)
 
-            self.agent_topic_str += f",{obstacle.name}/0"
+            self.agent_topic_str += f',{obstacle.name}/0'
             msg.type = obstacle.extra.get("type")
             msg.yaml_file = obstacle.model.get(ModelType.YAML).path
 
@@ -399,7 +338,8 @@
             msg.start_up_mode = Pedsim.START_UP_MODE(
                 obstacle.extra.get("start_up_mode", None)
             )
-            msg.wait_time = Pedsim.WAIT_TIME(obstacle.extra.get("wait_time", None))
+            msg.wait_time = Pedsim.WAIT_TIME(
+                obstacle.extra.get("wait_time", None))
             msg.trigger_zone_radius = Pedsim.TRIGGER_ZONE_RADIUS(
                 obstacle.extra.get("std_srvs.Trigger_zone_radius", None)
             )
@@ -468,12 +408,8 @@
                 obstacle.extra.get("waypoint_mode", None)
             )
 
-<<<<<<< HEAD
-            msg.waypoints = [Point(*waypoint) for waypoint in obstacle.waypoints]
-=======
             msg.waypoints = [geometry_msgs.Point(*waypoint)
                              for waypoint in obstacle.waypoints]
->>>>>>> 324863cc
 
             srv.peds.append(msg)  # type: ignore
 
@@ -481,58 +417,45 @@
                 obstacle,
                 model=obstacle.model.override(
                     model_type=ModelType.SDF,
-                    override=functools.partial(process_SDF, str(msg.id)),
-                    name=msg.id,
-                ).override(
+                    override=functools.partial(
+                        process_SDF, str(msg.id)),
+                    name=msg.id
+                )
+                .override(
                     model_type=ModelType.YAML,
                     override=lambda model: model.replace(
                         description=YAMLUtil.serialize(
                             YAMLUtil.update_plugins(
-                                namespace=self._simulator._namespace(str(msg.id)),
-                                description=YAMLUtil.parse_yaml(model.description),
+                                namespace=self._simulator._namespace(
+                                    str(msg.id)),
+                                description=YAMLUtil.parse_yaml(
+                                    model.description)
                             )
                         )
                     ),
-                    name=msg.id,
-                ),
+                    name=msg.id
+                )
             )
 
             known = self._known_obstacles.get(msg.id)
             if known is not None:
                 if known.obstacle.name != obstacle.name:
                     raise RuntimeError(
-                        f"new model name {obstacle.name} does not match model name {known.obstacle.name} of known obstacle {msg.id} (did you forget to call remove_obstacles?)"
-                    )
+                        f"new model name {obstacle.name} does not match model name {known.obstacle.name} of known obstacle {msg.id} (did you forget to call remove_obstacles?)")
 
                 known.layer = ObstacleLayer.INUSE
             else:
                 known = self._known_obstacles.create_or_get(
-<<<<<<< HEAD
-                    name=msg.id, obstacle=obstacle, pedsim_spawned=False, used=True
-=======
                     name=msg.id,
                     obstacle=obstacle,
                     pedsim_spawned=False,
                     layer=ObstacleLayer.UNUSED
->>>>>>> 324863cc
-                )
+                )
+
 
         if not self._respawn_peds_srv.call(srv).success:
             rospy.logwarn(f"spawn dynamic obstacles failed!")
 
-<<<<<<< HEAD
-        rospy.set_param(self._namespace("agent_topic_string"), self.agent_topic_str)
-        rospy.set_param("respawn_dynamic", True)
-
-    def spawn_walls(self, walls):
-        srv = pedsim_srvs.SpawnWallsRequest()
-        srv.walls = []
-
-        for wall in walls:
-            srv.walls.append(
-                pedsim_msgs.Wall(name=wall.name, start=wall.start, end=wall.end)
-            )
-=======
         rospy.set_param(self._namespace(
             "agent_topic_string"), self.agent_topic_str)
         rospy.set_param(self._namespace(self.PARAM_NEEDS_RESPAWN_PEDS), True)
@@ -546,7 +469,6 @@
         for obstacle_id, obstacle in self._known_obstacles.items():
             if obstacle.layer == ObstacleLayer.INUSE:
                 obstacle.layer = ObstacleLayer.UNUSED
->>>>>>> 324863cc
 
     def remove_obstacles(self, purge):
 
@@ -603,18 +525,6 @@
             for obstacle_id in to_forget:
                 self._known_obstacles.forget(name=obstacle_id)
 
-<<<<<<< HEAD
-        for obstacle_id, obstacle in self._known_obstacles.items():
-            if purge or not obstacle.used:
-                if isinstance(self._simulator, GazeboSimulator):
-                    # TODO remove this once actors can be deleted properly
-                    if isinstance(obstacle.obstacle, DynamicObstacle):
-                        jail = next(self.JAIL_POS)
-                        self._simulator.move_entity(name=obstacle_id, position=jail)
-                    else:
-                        # end
-                        self._simulator.delete_entity(name=obstacle_id)
-=======
         finally:
             self._semaphore_reset = False
         
@@ -640,7 +550,6 @@
         self._simulator.move_entity(name=name, position=position)
 
     def _walls_callback(self, walls: pedsim_msgs.Walls):
->>>>>>> 324863cc
 
         if self._is_paused:
             return
@@ -684,10 +593,6 @@
                 #     f"obstacle {obstacle_name} not known by {type(self).__name__} (known: {list(self._known_obstacles.keys())})")
                 return
 
-<<<<<<< HEAD
-        for obstacle in obstacles.obstacles or []:
-            self._respawn_obstacle(obstacle)
-=======
             if entity.pedsim_spawned:
                 self._simulator.move_entity(
                     position=self.convert_pose(obstacle.pose),
@@ -709,7 +614,6 @@
                 entity.pedsim_spawned = True
 
         rospy.set_param(self._namespace(self.PARAM_NEEDS_RESPAWN_OBSTACLES), False)
->>>>>>> 324863cc
 
     def _ped_callback(self, actors: pedsim_msgs.AgentStates):
 
@@ -748,12 +652,8 @@
                 # )
 
             else:
-<<<<<<< HEAD
-                rospy.logdebug("Spawning dynamic obstacle: actor_id = %s", actor_id)
-=======
                 rospy.loginfo(
                     "Spawning dynamic obstacle: actor_id = %s", actor_id)
->>>>>>> 324863cc
 
                 self._simulator.spawn_entity(
                     entity=Obstacle(
@@ -764,62 +664,4 @@
                     )
                 )
 
-<<<<<<< HEAD
-                obstacle.pedsim_spawned = True
-
-    def _respawn_obstacle(self, obstacle: pedsim_msgs.Obstacle):
-        obstacle_name = obstacle.name
-
-        entity = self._known_obstacles.get(obstacle_name)
-
-        if entity is None:
-            # rospy.logwarn(
-            #     f"obstacle {obstacle_name} not known by {type(self).__name__} (known: {list(self._known_obstacles.keys())})")
-            return
-
-        if entity.pedsim_spawned == True:
-            return
-
-        if entity.pedsim_spawned:
-            self._simulator.move_entity(
-                position=(
-                    obstacle.pose.position.x,
-                    obstacle.pose.position.y,
-                    obstacle.pose.orientation.z,
-                ),
-                name=obstacle_name,
-            )
-
-        else:
-            rospy.logdebug("Spawning obstacle: name = %s", obstacle_name)
-
-            self._simulator.spawn_entity(
-                Obstacle(
-                    name=obstacle_name,
-                    position=(
-                        obstacle.pose.position.x,
-                        obstacle.pose.position.y,
-                        obstacle.pose.orientation.z,
-                    ),
-                    model=entity.obstacle.model,
-                    extra=entity.obstacle.extra,
-                )
-            )
-
-            entity.pedsim_spawned = True
-
-    def spawn_robot(self, robot: Robot):
-        self._simulator.spawn_entity(robot)
-
-        request = pedsim_srvs.RegisterRobotRequest()
-
-        request.name = robot.name
-        request.odom_topic = Namespace(robot.name)("odom")
-
-        self._register_robot_srv(request)
-
-    def move_robot(self, name: str, position: PositionOrientation):
-        self._simulator.move_entity(name=name, position=position)
-=======
-                entity.pedsim_spawned = True
->>>>>>> 324863cc
+                entity.pedsim_spawned = True