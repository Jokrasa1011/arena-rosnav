import dataclasses
from typing import Optional

import numpy as np
import rospy
import roslaunch
import os
import scipy.spatial.transform

import roslaunch
import rospy
from task_generator.constants import Constants, Config
from task_generator.manager.entity_manager.entity_manager import EntityManager
from task_generator.manager.entity_manager.utils import YAMLUtil
from task_generator.shared import ModelType, Namespace, PositionOrientation, Robot
from task_generator.utils import Utils, rosparam_get

from tf.transformations import quaternion_from_euler

import nav_msgs.msg as nav_msgs
import geometry_msgs.msg as geometry_msgs
import std_srvs.srv as std_srvs


class RobotManager:
    """
    The robot manager manages the goal and start
    position of a robot for all task modes.
    """

    _namespace: Namespace

    _entity_manager: EntityManager

    _start_pos: PositionOrientation
    _goal_pos: PositionOrientation

    @property
    def start_pos(self) -> PositionOrientation:
        return self._start_pos

    @property
    def goal_pos(self) -> PositionOrientation:
        return self._goal_pos

    _position: PositionOrientation

    _robot_radius: float
    _goal_tolerance_distance: float
    _goal_tolerance_angle: float

    _robot: Robot

    _move_base_pub: rospy.Publisher
    _move_base_goal_pub: rospy.Publisher
    _pub_goal_timer: rospy.Timer
    _clear_costmaps_srv: rospy.ServiceProxy

    def __init__(
        self, namespace: Namespace, entity_manager: EntityManager, robot: Robot
    ):
        self._namespace = namespace

        self._entity_manager = entity_manager

        self._start_pos = PositionOrientation(0, 0, 0)
        self._goal_pos = PositionOrientation(0, 0, 0)

        self._goal_tolerance_distance = rosparam_get(
            float, "goal_radius", Config.Robot.GOAL_TOLERANCE_RADIUS
        )  # + self._robot_radius
        self._goal_tolerance_angle = rosparam_get(
            float, "goal_tolerance_angle", Config.Robot.GOAL_TOLERANCE_ANGLE
        )

        self._robot = robot
        self._safety_distance = rosparam_get(
            float,
            f"{robot.name}/safety_distance",
            Config.Robot.SPAWN_ROBOT_SAFE_DIST,
        )

        self._position = self._start_pos

    def set_up_robot(self):
        self._robot = dataclasses.replace(
            self._robot,
            model=self._robot.model.override(
                model_type=ModelType.YAML,
                override=lambda model: model.replace(
                    description=YAMLUtil.serialize(
                        YAMLUtil.update_plugins(
                            namespace=self.namespace,
                            description=YAMLUtil.parse_yaml(model.description),
                        )
                    )
                ),
            ),
        )

        self._entity_manager.spawn_robot(self._robot)

        _gen_goal_topic = (
            self.namespace("goal")
            if Utils.get_arena_type() == Constants.ArenaType.TRAINING
            else self.namespace("move_base_simple", "goal")
        )

        self._move_base_goal_pub = rospy.Publisher(
            _gen_goal_topic, geometry_msgs.PoseStamped, queue_size=10
        )

        self._pub_goal_timer = rospy.Timer(
            rospy.Duration(nsecs=int(0.25e9)), self._publish_goal_periodically
        )

        rospy.Subscriber(
            self.namespace("odom"), nav_msgs.Odometry, self._robot_pos_callback
        )

        # if Utils.get_arena_type() == Constants.ArenaType.TRAINING:
        #     return

        self._launch_robot()
        self._robot_radius = (
            rospy.get_param_cached("robot_radius")
            if Utils.get_arena_type() == Constants.ArenaType.TRAINING
            else rosparam_get(float, self.namespace("robot_radius"))
        )

        # rospy.wait_for_service(os.path.join(self.namespace, "move_base", "clear_costmaps"))
        self._clear_costmaps_srv = rospy.ServiceProxy(
            self.namespace("move_base", "clear_costmaps"), std_srvs.Empty
        )

    @property
    def safe_distance(self) -> float:
        return self._robot_radius + self._safety_distance

    @property
    def model_name(self) -> str:
        return self._robot.model.name

    @property
    def name(self) -> str:
        return self._robot.name

    @property
    def namespace(self) -> Namespace:
        return Namespace(f"{self._namespace}{self._namespace}_{self.model_name}")

    @property
    def is_done(self) -> bool:
        """kind of redundant right now, but could contain more logic in the future"""
        return self._is_goal_reached

    def move_robot_to_pos(self, position: PositionOrientation):
        self._entity_manager.move_robot(name=self.name, position=position)

    def reset(
        self,
        start_pos: Optional[PositionOrientation],
        goal_pos: Optional[PositionOrientation],
    ):
        """
        Publishes start and goal to data_recorder, publishes goal to move_base
        """

        if start_pos is not None:
            self._start_pos = start_pos
            self.move_robot_to_pos(start_pos)

            if self._robot.record_data:
                rospy.set_param(self.namespace("goal"), list(self._goal_pos))

        if goal_pos is not None:
            self._goal_pos = goal_pos
            self._publish_goal(self._goal_pos)

            if self._robot.record_data:
                rospy.set_param(self.namespace("start"), list(self._start_pos))

        try:
            self._clear_costmaps_srv()
        except:
            pass

        return self._position, self._goal_pos

    @property
    def _is_goal_reached(self) -> bool:
        start = self._position
        goal = self._goal_pos

        distance_to_goal: float = np.linalg.norm(
            np.array(goal[:2]) - np.array(start[:2])
        )

        # https://gamedev.stackexchange.com/a/4472
        angle_to_goal: float = np.pi - np.abs(np.abs(goal[2] - start[2]) - np.pi)

        return (
            distance_to_goal < self._goal_tolerance_distance
            and angle_to_goal < self._goal_tolerance_angle
        )

    def _publish_goal_periodically(self, *args, **kwargs):
        if self._goal_pos is not None:
            self._publish_goal(self._goal_pos)

    def _publish_goal(self, goal: PositionOrientation):
        goal_msg = geometry_msgs.PoseStamped()
        goal_msg.header.seq = 0
        goal_msg.header.stamp = rospy.get_rostime()
        goal_msg.header.frame_id = "map"
        goal_msg.pose.position.x = goal.x
        goal_msg.pose.position.y = goal.y
        goal_msg.pose.position.z = 0

        goal_msg.pose.orientation = geometry_msgs.Quaternion(
            *quaternion_from_euler(0.0, 0.0, goal.orientation, axes="sxyz")
        )

        self._move_base_goal_pub.publish(goal_msg)

    def _launch_robot(self):
        rospy.loginfo(f"START WITH MODEL {self.namespace}")

<<<<<<< HEAD
        args = [
            f"model:={self.model_name}",
            f"name:={self.name}",
            f"namespace:={self.namespace}",
            f"frame:={self.name+'/' if self.name != '' else ''}",
            f"inter_planner:={self._robot.inter_planner}",
            f"local_planner:={self._robot.local_planner}",
            f"complexity:={rosparam_get(int, 'complexity', 1)}",
            f"record_data:={self._robot.record_data}",
            f"agent_name:={self._robot.agent}",
        ]

        self.process = roslaunch.parent.ROSLaunchParent(
            roslaunch.rlutil.get_or_generate_uuid(None, False),
            [(*roslaunch_file, args)],
        )
        self.process.start()
=======
        if Utils.get_arena_type() != Constants.ArenaType.TRAINING:
            roslaunch_file = roslaunch.rlutil.resolve_launch_arguments(  # type: ignore
                ["arena_bringup", "robot.launch"]
            )

            args = [
                f"SIMULATOR:={rosparam_get(str, 'SIMULATOR', 'flatland')}",
                f"model:={self.model_name}",
                f"name:={self.name}",
                f"namespace:={self.namespace}",
                f"frame:={self.name+'/' if self.name != '' else ''}",
                f"local_planner:={self._robot.planner}",
                f"complexity:={rosparam_get(int, 'complexity', 1)}",
                f"record_data:={self._robot.record_data}",
                f"train_mode:={rosparam_get(bool, 'train_mode', False)}",
                f"agent_name:={self._robot.agent}",
            ]

            self.process = roslaunch.parent.ROSLaunchParent(  # type: ignore
                roslaunch.rlutil.get_or_generate_uuid(None, False),  # type: ignore
                [(*roslaunch_file, args)],
            )
            self.process.start()
>>>>>>> 4aa6128e

        # Overwrite default move base params
        base_frame: str = rospy.get_param_cached(self.namespace("robot_base_frame"))
        sensor_frame: str = rospy.get_param_cached(self.namespace("robot_sensor_frame"))

        rospy.set_param(
            self.namespace("move_base", "global_costmap", "robot_base_frame"),
            os.path.join(self.name, base_frame),
        )
        rospy.set_param(
            self.namespace("move_base", "local_costmap", "robot_base_frame"),
            os.path.join(self.name, base_frame),
        )
        rospy.set_param(
            self.namespace("move_base", "local_costmap", "scan", "sensor_frame"),
            os.path.join(self.name, sensor_frame),
        )
        rospy.set_param(
            self.namespace("move_base", "global_costmap", "scan", "sensor_frame"),
            os.path.join(self.name, base_frame),
        )

    def _robot_pos_callback(self, data: nav_msgs.Odometry):
        current_position = data.pose.pose
        quat = current_position.orientation

        rot = scipy.spatial.transform.Rotation.from_quat(
            [quat.x, quat.y, quat.z, quat.w]
        )

        self._position = PositionOrientation(
            current_position.position.x,
            current_position.position.y,
            rot.as_euler("xyz")[2],
        )<|MERGE_RESOLUTION|>--- conflicted
+++ resolved
@@ -226,25 +226,6 @@
     def _launch_robot(self):
         rospy.loginfo(f"START WITH MODEL {self.namespace}")
 
-<<<<<<< HEAD
-        args = [
-            f"model:={self.model_name}",
-            f"name:={self.name}",
-            f"namespace:={self.namespace}",
-            f"frame:={self.name+'/' if self.name != '' else ''}",
-            f"inter_planner:={self._robot.inter_planner}",
-            f"local_planner:={self._robot.local_planner}",
-            f"complexity:={rosparam_get(int, 'complexity', 1)}",
-            f"record_data:={self._robot.record_data}",
-            f"agent_name:={self._robot.agent}",
-        ]
-
-        self.process = roslaunch.parent.ROSLaunchParent(
-            roslaunch.rlutil.get_or_generate_uuid(None, False),
-            [(*roslaunch_file, args)],
-        )
-        self.process.start()
-=======
         if Utils.get_arena_type() != Constants.ArenaType.TRAINING:
             roslaunch_file = roslaunch.rlutil.resolve_launch_arguments(  # type: ignore
                 ["arena_bringup", "robot.launch"]
@@ -256,7 +237,8 @@
                 f"name:={self.name}",
                 f"namespace:={self.namespace}",
                 f"frame:={self.name+'/' if self.name != '' else ''}",
-                f"local_planner:={self._robot.planner}",
+                f"inter_planner:={self._robot.inter_planner}",
+            	f"local_planner:={self._robot.local_planner}",
                 f"complexity:={rosparam_get(int, 'complexity', 1)}",
                 f"record_data:={self._robot.record_data}",
                 f"train_mode:={rosparam_get(bool, 'train_mode', False)}",
@@ -268,7 +250,6 @@
                 [(*roslaunch_file, args)],
             )
             self.process.start()
->>>>>>> 4aa6128e
 
         # Overwrite default move base params
         base_frame: str = rospy.get_param_cached(self.namespace("robot_base_frame"))
