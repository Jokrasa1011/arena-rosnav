--- conflicted
+++ resolved
@@ -65,8 +65,8 @@
             "map.yaml",
         )
         # scenario_map_path = os.path.join(
-        #     rospkg.RosPack().get_path("arena-simulation-setup"), 
-        #     "maps", 
+        #     rospkg.RosPack().get_path("arena-simulation-setup"),
+        #     "maps",
         #     self.scenario_file["map_path"]
         # )
 
@@ -97,7 +97,6 @@
         super()._set_up_robot_managers()
 
     def _check_robot_manager_length(self):
-
         scenario_robots_length = len(self.scenario_file["robots"])
         setup_robot_length = len(self.robot_managers)
 
@@ -107,14 +106,9 @@
             return
 
         if scenario_robots_length > setup_robot_length:
-<<<<<<< HEAD
             self.scenario_file["robots"] = self.scenario_file["robots"][
                 :setup_robot_length
             ]
             rospy.logwarn("Scenario file contains more robots than setup.")
-=======
-            self.scenario_file["robots"] = self.scenario_file["robots"][:setup_robot_length]
-            rospy.logwarn("Scenario file contains more robots than setup.")
-        
-        return
->>>>>>> f1a2b178
+
+        return