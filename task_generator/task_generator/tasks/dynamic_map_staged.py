import os
from typing import Optional

import rospy
from task_generator.constants import Constants
from task_generator.tasks.base_task import BaseTask
from task_generator.tasks.random import RandomTask
from task_generator.tasks.task_factory import TaskFactory
from task_generator.tasks.utils import (
    ITF_DynamicMap,
    RandomList,
    StageIndex,
    ITF_Staged,
)
from task_generator.utils import rosparam_get


@TaskFactory.register(Constants.TaskMode.DYNAMIC_MAP_STAGED)
class DynamicMapStagedTask(RandomTask):
    _static_obstacles: RandomList
    _interactive_obstacles: RandomList
    _dynamic_obstacles: RandomList

    itf_dynamicmap: ITF_DynamicMap
    itf_staged: ITF_Staged

    def __init__(
        self,
        curriculum_path: Optional[str] = None,
        config_path: Optional[str] = None,
        starting_stage: Optional[StageIndex] = None,
        debug_mode: Optional[bool] = None,
        **kwargs,
    ):
<<<<<<< HEAD

=======
>>>>>>> 44f55a03
        if curriculum_path is None:
            curriculum_path = os.path.join(
                ITF_DynamicMap.CONFIG_PATH,
                rosparam_get(str, "configuration/task_mode/staged/curriculum"),
            )

<<<<<<< HEAD
        RandomTask.__init__(
            self,
            **kwargs
        )
=======
        RandomTask.__init__(self, **kwargs)
>>>>>>> 44f55a03

        self.itf_staged = ITF_Staged(
            self,
            stages=ITF_Staged.read_file(curriculum_path),
            starting_index=starting_stage,
            training_config_path=config_path,
            debug_mode=debug_mode,
        )

        self.itf_staged.on_change_stage = lambda stage: self.on_change_stage(
<<<<<<< HEAD
            stage=stage)
=======
            stage=stage
        )
>>>>>>> 44f55a03

        self.itf_dynamicmap = ITF_DynamicMap(
            self, configurations=ITF_DynamicMap.read_file(curriculum_path)
        )
        self.itf_dynamicmap.subscribe_reset(callback=self._cb_task_reset)

        self._eps_per_map = rosparam_get(float, "episode_per_map", 1.0)
        denominator: float = (
            rosparam_get(float, "num_envs", 1)
            if "eval_sim" not in self.robot_managers[0].namespace
            else 1.0
        )
        self._iterator = 1 / denominator

        self._episodes = 0

        self.itf_dynamicmap.update_config(arg=self.itf_staged.stage_index)

    def on_change_stage(self, stage: StageIndex):
        self.itf_dynamicmap.update_config(arg=stage)
        self.itf_dynamicmap.request_new_map()
<<<<<<< HEAD
        self.reset(callback=lambda: None, stage=stage)
=======

        def callback():
            rospy.loginfo(
                f"({self.namespace}) Stage {self.itf_staged.stage_index}: Spawning {self.itf_staged.stage.static + self.itf_staged.stage.interactive} static and {self.itf_staged.stage.dynamic} dynamic obstacles!"
            )
            return False

        self.reset(callback=callback, stage=stage)
>>>>>>> 44f55a03

    @BaseTask.reset_helper(parent=RandomTask)
    def reset(
        self,
        reset_after_new_map: bool = False,
        first_map: bool = False,
        **kwargs,
    ):
        if first_map or self.itf_dynamicmap.episodes >= self._eps_per_map:
            self.itf_dynamicmap.request_new_map(first_map=first_map)
            return {}, None

        if not reset_after_new_map:
            # only update eps count when resetting the scene
            self.itf_dynamicmap.episodes += self._iterator

        return (
            dict(
                n_static_obstacles=self.itf_staged.stage.static,
                n_interactive_obstacles=self.itf_staged.stage.interactive,
                n_dynamic_obstacles=self.itf_staged.stage.dynamic,
            ),
            lambda: False,
        )

    def _cb_task_reset(self, *args, **kwargs):
        # task reset for all taskmanagers when one resets
        # update map manager
        self.itf_dynamicmap.update_map()
        self.reset(callback=lambda: None, reset_after_new_map=True)<|MERGE_RESOLUTION|>--- conflicted
+++ resolved
@@ -32,24 +32,13 @@
         debug_mode: Optional[bool] = None,
         **kwargs,
     ):
-<<<<<<< HEAD
-
-=======
->>>>>>> 44f55a03
         if curriculum_path is None:
             curriculum_path = os.path.join(
                 ITF_DynamicMap.CONFIG_PATH,
                 rosparam_get(str, "configuration/task_mode/staged/curriculum"),
             )
 
-<<<<<<< HEAD
-        RandomTask.__init__(
-            self,
-            **kwargs
-        )
-=======
         RandomTask.__init__(self, **kwargs)
->>>>>>> 44f55a03
 
         self.itf_staged = ITF_Staged(
             self,
@@ -60,12 +49,8 @@
         )
 
         self.itf_staged.on_change_stage = lambda stage: self.on_change_stage(
-<<<<<<< HEAD
-            stage=stage)
-=======
             stage=stage
         )
->>>>>>> 44f55a03
 
         self.itf_dynamicmap = ITF_DynamicMap(
             self, configurations=ITF_DynamicMap.read_file(curriculum_path)
@@ -87,9 +72,6 @@
     def on_change_stage(self, stage: StageIndex):
         self.itf_dynamicmap.update_config(arg=stage)
         self.itf_dynamicmap.request_new_map()
-<<<<<<< HEAD
-        self.reset(callback=lambda: None, stage=stage)
-=======
 
         def callback():
             rospy.loginfo(
@@ -98,7 +80,6 @@
             return False
 
         self.reset(callback=callback, stage=stage)
->>>>>>> 44f55a03
 
     @BaseTask.reset_helper(parent=RandomTask)
     def reset(
