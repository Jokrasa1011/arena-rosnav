--- conflicted
+++ resolved
@@ -7,15 +7,6 @@
 import rospy
 
 from rosgraph_msgs.msg import Clock
-<<<<<<< HEAD
-=======
-from nav_msgs.srv import GetMap
-from nav_msgs.msg import OccupancyGrid
-
-from ..manager.obstacle_manager import ObstacleManager
-from ..manager.map_manager import MapManager
-from ..manager.robot_manager import RobotManager
->>>>>>> 286538a3
 from task_generator.constants import Constants
 from task_generator.manager.map_manager import MapManager
 from task_generator.manager.robot_manager import RobotManager
@@ -29,23 +20,9 @@
     Base Task as parent class for all other tasks.
     """
 
-<<<<<<< HEAD
     _obstacle_manager: ObstacleManager
     _robot_managers: List[RobotManager]
     _map_manager: MapManager
-=======
-    def __init__(
-        self,
-        obstacles_manager: ObstacleManager,
-        robot_managers: RobotManager,
-        map_manager: MapManager,
-        *args,
-        **kwargs
-    ):
-        self.obstacles_manager = obstacles_manager
-        self.robot_managers = robot_managers
-        self.map_manager = map_manager
->>>>>>> 286538a3
 
     _model_loader: ModelLoader
     _dynamic_model_loader: ModelLoader
@@ -58,30 +35,18 @@
         self._robot_managers = robot_managers
         self._map_manager = map_manager
 
-<<<<<<< HEAD
         rospy.Subscriber("/clock", Clock, self._clock_callback)
         self._last_reset_time = 0
         self._clock = Clock()
 
         self._set_up_robot_managers()
-=======
-    def _get_robot_names(self):
-        return [manager.namespace for manager in self.robot_managers]
-
-    def set_robot_names_param(self):
-        names = self._get_robot_names()
->>>>>>> 286538a3
 
         self._model_loader = ModelLoader(os.path.join(
             RosPack().get_path("arena-simulation-setup"), "obstacles"))
         self._dynamic_model_loader = ModelLoader(os.path.join(
             RosPack().get_path("arena-simulation-setup"), "dynamic_obstacles"))
 
-<<<<<<< HEAD
     def reset(self, callback: Optional[Callable] = None) -> bool:
-=======
-    def reset(self, callback):
->>>>>>> 286538a3
         """
         Calls a passed reset function (usually the tasks own reset)
         inside a loop so when the callback fails once it is tried
@@ -89,11 +54,7 @@
         as fail and the simulation is shut down.
         """
         fails = 0
-<<<<<<< HEAD
         return_val = False
-=======
-        return_val = False, None
->>>>>>> 286538a3
 
         self._last_reset_time = self._clock.clock.secs
 
@@ -117,7 +78,6 @@
         if self._clock.clock.secs - self._last_reset_time > Constants.TIMEOUT:
             return True
 
-<<<<<<< HEAD
         for manager in self._robot_managers:
             if not manager.is_done:
                 return False
@@ -188,7 +148,4 @@
             model=model,
             extra=extra,
             **kwargs
-        )
-=======
-        return all(manager.is_done() for manager in self.robot_managers)
->>>>>>> 286538a3
+        )